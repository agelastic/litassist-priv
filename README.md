# LitAssist

**LitAssist** is a command-line tool for automated litigation support workflows, tailored specifically for Australian law. It leverages large language models (LLMs) and a managed vector store to provide a comprehensive end-to-end pipeline:

```mermaid
graph TD
    A["Lookup - Research"] --> B["Digest - Analyse"]
    B --> C["ExtractFacts - Structure"]
    C --> D["Brainstorm - Generate Options"]
    D --> E["Strategy - Plan Approach"]
    E --> F["Draft - Create Documents"]
    
    G[Utilities] --> H["Test - API Connectivity"]
    G --> I["Audit Logging"]
    G --> J["Mock Mode"]
```

- **Lookup**: Rapid case-law research (Jade.io database via Google Custom Search + Google Gemini)  
- **Digest**: Mass document processing (chronological summaries or issue-spotting via Claude)  
- **ExtractFacts**: Automatic extraction of case facts into a structured file  
- **Brainstorm**: Creative legal strategy generation (unorthodox strategies via Grok)  
- **Strategy**: Targeted legal options with probability assessments and draft documents (enhanced reasoning via o1-pro)
- **Draft**: Citation-rich document creation (superior technical writing via o3)  

For detailed usage guidance, see the [LitAssist User Guide](docs/user/LitAssist_User_Guide.md).

## 🆕 Recent Improvements (June 2025)

### June 2025: Lookup Command Overhaul
- **Simplified Search Engine**: Removed Google web search option due to anti-bot restrictions; now uses reliable Jade.io database exclusively
- **Comprehensive Mode**: Added `--comprehensive` flag for exhaustive analysis with up to 40 sources (vs 5 standard)
- **Enhanced Extraction**: Improved `--extract` options for citations, principles, and checklists with better parsing
- **Citation Integration**: Streamlined citation verification using Jade.io as primary source
- **Code Quality**: Fixed all ruff linting errors and removed unused dependencies

### Legal Reasoning & Transparency
- **Multi-Section Reasoning Traces**: Brainstorm command now saves separate reasoning files for orthodox, unorthodox, and "most likely to succeed" analysis  
- **Comprehensive Legal Analysis**: See the logic behind every strategic recommendation with structured reasoning traces  
- **Enhanced Strategy Integration**: Strategy command builds intelligently on brainstormed foundations  

### Performance & Architecture  
- **Complete Timing Coverage**: All long-running operations now timed and logged for performance monitoring
- **Comprehensive Logging**: Every LLM call, HTTP request, and operation logged for full audit trails
- **Configuration Centralization**: Log format and other settings moved from CLI options to config.yaml for consistency

### Quality & User Experience
- **Clean CLI Output**: All commands show professional summaries instead of overwhelming text dumps
- **Citation Verification**: Enhanced real-time validation via Jade.io database search
- **File Organization**: Clear file locations with proper shell escaping for paths with spaces

## 🔧 Installation

### Quick Start

```bash
# 1. Clone repository
git clone https://github.com/your-org/litassist.git
cd litassist

# 2. Install globally with pipx (recommended)
brew install pipx
pipx install -e .
pipx ensurepath
source ~/.zshrc

# 3. Setup configuration
cp config.yaml.template config.yaml
# Edit config.yaml with your API keys

# 4. Copy config to global location
mkdir -p ~/.config/litassist
cp config.yaml ~/.config/litassist/

# 5. Use from anywhere
cd ~/any-directory/
litassist digest document.pdf
```

**📖 For detailed installation options, troubleshooting, and advanced setup, see the [Installation Guide](INSTALLATION.md)**

## ⚙️ Configuration

Required API keys in `config.yaml` (see [config.yaml.template](config.yaml.template) for reference):

```yaml
openrouter:
  api_key:    "YOUR_OPENROUTER_KEY"
  api_base:   "https://openrouter.ai/api/v1"   # optional

openai:
  api_key:          "YOUR_OPENAI_KEY"
  embedding_model:  "text-embedding-3-small"

google_cse:
  api_key:  "YOUR_GOOGLE_API_KEY"
  cse_id:   "YOUR_JADE_CSE_ID"    # Google CSE for Jade.io

pinecone:
  api_key:     "YOUR_PINECONE_KEY"
  environment: "YOUR_PINECONE_ENV"   # e.g. "us-east-1-aws"
  index_name:  "legal-rag"

llm:
  use_token_limits: false    # Enable conservative token limits for AI responses (default: false = use model defaults)

general:
  heartbeat_interval: 10  # Progress indicator interval in seconds (default: 10)
  max_chars: 20000        # Document chunking: characters per chunk for digest/extractfacts (default: 20000 ≈ 4000 words)
  rag_max_chars: 8000     # Document chunking: characters per chunk for draft command embeddings (default: 8000 ≈ 1600 words)
```

### 🤖 Model Configuration & BYOK Requirements

LitAssist uses cutting-edge AI models specifically optimized for legal work:

| Command | Model | BYOK Required | Purpose |
|---------|-------|--------------|---------|
| **strategy** | OpenAI o1-pro | No | Enhanced multi-step legal reasoning |
| **draft** | OpenAI o3 | **Yes** | Superior technical legal writing |
| **brainstorm** | Claude 4 Sonnet / Grok 3 | No | Conservative vs creative strategies |
| **digest** | Claude 4 Sonnet | No | Document analysis and summarization |
| **extractfacts** | Claude 4 Sonnet | No | Structured fact extraction |

#### Setting up BYOK for o3 (Draft Command)

The `draft` command uses OpenAI's o3 model, which requires **BYOK (Bring Your Own Key)**:

1. Go to [OpenRouter Settings](https://openrouter.ai/settings/integrations)
2. Add your OpenAI API key under "OpenAI Integration"
3. Save the integration
4. o3 will now be available through your OpenRouter API key

Without BYOK setup, the draft command will fail with an authentication error.

## 🚀 Command Reference

Basic usage:
```bash
./litassist.py [GLOBAL OPTIONS] <command> [ARGS] [OPTIONS]
```

Global options:
<<<<<<< HEAD
- `--log-format [json|markdown]`: Choose audit log format (default: json)
- `--verbose`: Enable debug-level logging for troubleshooting
- `--premium`: Enable premium models (e.g., o1-pro instead of o3)
=======
- `--log-format [json|markdown]`: Choose audit-log format (default: json)
- `--verbose`: Enable debug-level logging
>>>>>>> 77dd3460

### Core Pipeline Commands

1. **lookup** - Rapid case-law search with automatic citation
   ```bash
   ./litassist.py lookup "What defences exist to adverse costs orders?"
   ./litassist.py lookup "Question?" --mode broad --comprehensive
   ./litassist.py lookup "contract formation elements" --extract citations
   ./litassist.py lookup "negligence principles" --extract principles  
   ./litassist.py lookup "discovery requirements" --extract checklist
   ```
   
   Options:
   - `--mode [irac|broad]`: Analysis format (default: irac)
   - `--extract [citations|principles|checklist]`: Extract specific information in structured format
   - `--comprehensive`: Use exhaustive analysis with up to 40 sources (vs 5 standard)

2. **digest** - Process large documents for summaries or issues
   ```bash
   ./litassist.py digest bundle.pdf --mode [summary|issues]
   ```

3. **extractfacts** - Extract structured case facts from documents
   ```bash
   ./litassist.py extractfacts document.pdf
   # Creates: extractfacts_document_YYYYMMDD_HHMMSS.txt
   # Note: case_facts.txt must be created or edited manually
   ```

4. **brainstorm** - Generate comprehensive legal strategies with reasoning traces
   ```bash
   ./litassist.py brainstorm case_facts.txt --side [plaintiff|defendant|accused] --area [criminal|civil|family|commercial|administrative]
   # Creates: brainstorm_[area]_[side]_YYYYMMDD_HHMMSS.txt (main strategies)
   #          brainstorm_[area]_[side]_YYYYMMDD_HHMMSS_orthodox_reasoning.txt
   #          brainstorm_[area]_[side]_YYYYMMDD_HHMMSS_unorthodox_reasoning.txt  
   #          brainstorm_[area]_[side]_YYYYMMDD_HHMMSS_analysis_reasoning.txt
   # Note: strategies.txt must be created or edited manually
   ```

5. **strategy** - Generate targeted legal options and draft documents
   ```bash
   ./litassist.py strategy case_facts.txt --outcome "Obtain interim injunction against defendant"
   # Or incorporate brainstormed strategies
   ./litassist.py strategy case_facts.txt --outcome "..." --strategies strategies.txt
   ```

6. **draft** - Create citation-rich legal drafts with intelligent document recognition
   ```bash
   # Single document
   ./litassist.py draft case_facts.txt "skeleton argument on jurisdictional error"
   # Multiple documents (automatically recognizes case_facts.txt and strategies.txt)
   ./litassist.py draft case_facts.txt strategies.txt "argument based on strategy #3"
   # Mix text files and PDFs
   ./litassist.py draft case_facts.txt bundle.pdf "comprehensive submission"
   ```

### Utility Commands

- **test** - Verify API connectivity
  ```bash
  ./litassist.py test
  ```

## 📁 Example Files

The [`examples/`](examples/) directory contains sample files for testing all commands, based on the fictional *Smith v Jones* family law case.

## 📂 Output Files & Logging

### Command Output Files
All commands now save their output to timestamped text files without overwriting existing files:

- **lookup**: `lookup_[query_slug]_YYYYMMDD_HHMMSS.txt`
- **digest**: `digest_[mode]_[filename_slug]_YYYYMMDD_HHMMSS.txt`
- **brainstorm**: `brainstorm_[area]_[side]_YYYYMMDD_HHMMSS.txt`
- **extractfacts**: `extractfacts_[filename_slug]_YYYYMMDD_HHMMSS.txt`
- **strategy**: `strategy_[outcome_slug]_YYYYMMDD_HHMMSS.txt`
- **draft**: `draft_[query_slug]_YYYYMMDD_HHMMSS.txt`

Each output file includes metadata headers with command parameters and timestamps.

### Output Organization
- Command outputs are automatically stored in the `outputs/` directory
- Detailed logs are saved in `logs/<command>_YYYYMMDD-HHMMSS.{json|md}`
- Progress indicators keep you informed during long-running operations (configurable heartbeat interval)
- Network errors are caught and displayed with user-friendly messages

### Model Configuration
Each command uses optimized LLM models and parameters:
- **Factual tasks** (lookup, extractfacts): `temperature=0` for accuracy
- **Creative tasks** (brainstorm, draft): `temperature=0.5-0.9` for innovation
- **Verification**: Always uses `temperature=0` for consistency

**Note**: Document chunking (`max_chars`) and AI output limits (`use_token_limits`) are separate systems. See the [LitAssist User Guide](docs/user/LitAssist_User_Guide.md#llm-models-and-parameter-configuration) for details.

## ⚖️ Disclaimer

This tool provides drafts and summaries only. All outputs must be reviewed by qualified legal counsel before filing or submission.

---

For detailed instructions, workflows, and examples, see the [LitAssist User Guide](docs/user/LitAssist_User_Guide.md).<|MERGE_RESOLUTION|>--- conflicted
+++ resolved
@@ -140,14 +140,8 @@
 ```
 
 Global options:
-<<<<<<< HEAD
-- `--log-format [json|markdown]`: Choose audit log format (default: json)
-- `--verbose`: Enable debug-level logging for troubleshooting
-- `--premium`: Enable premium models (e.g., o1-pro instead of o3)
-=======
 - `--log-format [json|markdown]`: Choose audit-log format (default: json)
 - `--verbose`: Enable debug-level logging
->>>>>>> 77dd3460
 
 ### Core Pipeline Commands
 
