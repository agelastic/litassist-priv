--- conflicted
+++ resolved
@@ -12,7 +12,6 @@
 
 from litassist.config import CONFIG
 from litassist.utils import (
-<<<<<<< HEAD
     read_document,
     save_log,
     heartbeat,
@@ -20,10 +19,6 @@
     create_reasoning_prompt,
     extract_reasoning_trace,
     save_reasoning_trace,
-=======
-    read_document, save_log, heartbeat, OUTPUT_DIR,
-    create_reasoning_prompt, extract_reasoning_trace, save_reasoning_trace
->>>>>>> 0d2994ac
 )
 from litassist.llm import LLMClient
 
@@ -124,11 +119,7 @@
     click.echo("Generating orthodox strategies...")
     orthodox_client = LLMClient("x-ai/grok-3-beta", temperature=0.3, top_p=0.7)
     orthodox_client.command_context = "brainstorm-orthodox"
-<<<<<<< HEAD
-
-=======
-    
->>>>>>> 0d2994ac
+
     orthodox_base_prompt = f"""Facts:
 {facts}
 
@@ -152,11 +143,7 @@
 
 Focus on well-established legal approaches with clear precedential support."""
 
-<<<<<<< HEAD
     orthodox_prompt = orthodox_base_prompt
-=======
-    orthodox_prompt = create_reasoning_prompt(orthodox_base_prompt, "brainstorm-orthodox")
->>>>>>> 0d2994ac
     orthodox_messages = [
         {
             "role": "system",
@@ -164,31 +151,23 @@
         },
         {"role": "user", "content": orthodox_prompt},
     ]
-<<<<<<< HEAD
-
-=======
-    
->>>>>>> 0d2994ac
+
     call_with_hb = heartbeat(CONFIG.heartbeat_interval)(orthodox_client.complete)
     try:
         orthodox_content, orthodox_usage = call_with_hb(orthodox_messages)
     except Exception as e:
         raise click.ClickException(f"Error generating orthodox strategies: {e}")
 
-<<<<<<< HEAD
-    # Note: Citation verification now handled automatically in LLMClient.complete()
-
-=======
->>>>>>> 0d2994ac
+    # Validate orthodox citations immediately
+    orthodox_citation_issues = orthodox_client.validate_citations(orthodox_content)
+    if orthodox_citation_issues:
+        click.echo(f"  ⚠️  Found {len(orthodox_citation_issues)-1} citation issues in orthodox strategies")
+
     # Generate Unorthodox Strategies (creative approach)
     click.echo("Generating unorthodox strategies...")
     unorthodox_client = LLMClient("x-ai/grok-3-beta", temperature=0.9, top_p=0.95)
     unorthodox_client.command_context = "brainstorm-unorthodox"
-<<<<<<< HEAD
-
-=======
-    
->>>>>>> 0d2994ac
+
     unorthodox_base_prompt = f"""Facts:
 {facts}
 
@@ -212,11 +191,7 @@
 
 Be creative and innovative while acknowledging any legal uncertainties or risks."""
 
-<<<<<<< HEAD
     unorthodox_prompt = unorthodox_base_prompt
-=======
-    unorthodox_prompt = create_reasoning_prompt(unorthodox_base_prompt, "brainstorm-unorthodox")
->>>>>>> 0d2994ac
     unorthodox_messages = [
         {
             "role": "system",
@@ -224,30 +199,22 @@
         },
         {"role": "user", "content": unorthodox_prompt},
     ]
-<<<<<<< HEAD
-
-=======
-    
->>>>>>> 0d2994ac
+
     try:
         unorthodox_content, unorthodox_usage = call_with_hb(unorthodox_messages)
     except Exception as e:
         raise click.ClickException(f"Error generating unorthodox strategies: {e}")
 
-<<<<<<< HEAD
-    # Note: Citation verification now handled automatically in LLMClient.complete()
-
-=======
->>>>>>> 0d2994ac
+    # Validate unorthodox citations immediately
+    unorthodox_citation_issues = unorthodox_client.validate_citations(unorthodox_content)
+    if unorthodox_citation_issues:
+        click.echo(f"  ⚠️  Found {len(unorthodox_citation_issues)-1} citation issues in unorthodox strategies")
+
     # Generate Most Likely to Succeed analysis
     click.echo("Analyzing most promising strategies...")
     analysis_client = LLMClient("x-ai/grok-3-beta", temperature=0.4, top_p=0.8)
     analysis_client.command_context = "brainstorm-analysis"
-<<<<<<< HEAD
-
-=======
-    
->>>>>>> 0d2994ac
+
     analysis_base_prompt = f"""Facts:
 {facts}
 
@@ -275,13 +242,9 @@
 
 Consider both orthodox and unorthodox options. Base selections on legal merit, factual support, and likelihood of judicial acceptance."""
 
-<<<<<<< HEAD
     analysis_prompt = create_reasoning_prompt(
         analysis_base_prompt, "brainstorm-analysis"
     )
-=======
-    analysis_prompt = create_reasoning_prompt(analysis_base_prompt, "brainstorm-analysis")
->>>>>>> 0d2994ac
     analysis_messages = [
         {
             "role": "system",
@@ -289,17 +252,12 @@
         },
         {"role": "user", "content": analysis_prompt},
     ]
-<<<<<<< HEAD
-
-=======
-    
->>>>>>> 0d2994ac
+
     try:
         analysis_content, analysis_usage = call_with_hb(analysis_messages)
     except Exception as e:
         raise click.ClickException(f"Error analyzing strategies: {e}")
 
-<<<<<<< HEAD
     # Note: Citation issues now handled automatically in LLMClient.complete()
     combined_content = ""
 
@@ -321,22 +279,7 @@
         + unorthodox_usage.get("total_tokens", 0)
         + analysis_usage.get("total_tokens", 0),
     }
-=======
-    # Combine all content
-    combined_content = f"""{orthodox_content}
-
-{unorthodox_content}
->>>>>>> 0d2994ac
-
-{analysis_content}"""
-
-    # Combine usage statistics
-    total_usage = {
-        'prompt_tokens': orthodox_usage.get('prompt_tokens', 0) + unorthodox_usage.get('prompt_tokens', 0) + analysis_usage.get('prompt_tokens', 0),
-        'completion_tokens': orthodox_usage.get('completion_tokens', 0) + unorthodox_usage.get('completion_tokens', 0) + analysis_usage.get('completion_tokens', 0),
-        'total_tokens': orthodox_usage.get('total_tokens', 0) + unorthodox_usage.get('total_tokens', 0) + analysis_usage.get('total_tokens', 0)
-    }
-    
+
     # Store original content before verification
     original_content = combined_content
     usage = total_usage
@@ -360,9 +303,6 @@
 
         except Exception as e:
             raise click.ClickException(f"Verification error during brainstorming: {e}")
-
-    # Extract reasoning trace before saving
-    reasoning_trace = extract_reasoning_trace(original_content, "brainstorm")
 
     # Extract reasoning trace before saving
     reasoning_trace = extract_reasoning_trace(original_content, "brainstorm")
@@ -381,15 +321,9 @@
             "usage": usage,
             "stages": {
                 "orthodox": {"usage": orthodox_usage, "temperature": 0.3},
-<<<<<<< HEAD
                 "unorthodox": {"usage": unorthodox_usage, "temperature": 0.9},
                 "analysis": {"usage": analysis_usage, "temperature": 0.4},
             },
-=======
-                "unorthodox": {"usage": unorthodox_usage, "temperature": 0.9}, 
-                "analysis": {"usage": analysis_usage, "temperature": 0.4}
-            }
->>>>>>> 0d2994ac
         },
     )
 
@@ -405,26 +339,16 @@
         f.write(original_content)
 
     click.echo(f"Strategies saved to: {output_file}")
-<<<<<<< HEAD
-
-=======
-    
->>>>>>> 0d2994ac
+
     # Save reasoning trace if extracted
     if reasoning_trace:
         reasoning_file = save_reasoning_trace(reasoning_trace, output_file)
         click.echo(f"Legal reasoning trace saved to: {reasoning_file}")
-<<<<<<< HEAD
 
     click.echo(
         "\nTo use these strategies with other commands, manually create or update strategies.txt"
     )
 
-=======
-    
-    click.echo("\nTo use these strategies with other commands, manually create or update strategies.txt")
-    
->>>>>>> 0d2994ac
     # Save verification notes separately if any exist
     if verification_notes:
         verification_file = os.path.join(
